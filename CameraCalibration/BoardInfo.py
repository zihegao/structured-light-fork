from cv2 import aruco
 
#A4_shape = 2480, 3508
#A4_shape_1cm_margin = 2280, 3308
#outshape = 2380*4, 3308*4
#8.5_shape = 2550, 3300
#8.5_shape_1cm_margin = 2350, 3100
#outshape = 2380*4, 3308*4

dpmm = 40
A4_shape = 216, 279
A4_shape_margin = A4_shape[0]-10, A4_shape[1] - 20
outshape = A4_shape[0]*dpmm, A4_shape[1]*dpmm
<<<<<<< HEAD
desired_block_size_mm = 40
=======
desired_block_size_mm = 30
>>>>>>> fc157ae9
desired_aurco_size_mm = 21
desired_gap_size_mm = 5
 
blocksx = A4_shape[0]//desired_block_size_mm
blocksy = A4_shape[1]//desired_block_size_mm
 
aurcoDict = aruco.getPredefinedDictionary(aruco.DICT_4X4_250)
charucoBoard = aruco.CharucoBoard((blocksx,
                                         blocksy),
                                         desired_block_size_mm,
                                         desired_aurco_size_mm,
                                         aurcoDict)
 
 
blocksx2 = (A4_shape[0]+desired_gap_size_mm)//(desired_block_size_mm+desired_gap_size_mm)
blocksy2 = (A4_shape[1]+desired_gap_size_mm)//(desired_block_size_mm+desired_gap_size_mm)
 
arucoBoard = aruco.GridBoard((blocksx2,
                                    blocksy2),
                                    desired_block_size_mm,
                                    desired_gap_size_mm,
                                    aurcoDict)<|MERGE_RESOLUTION|>--- conflicted
+++ resolved
@@ -1,40 +1,36 @@
-from cv2 import aruco
- 
-#A4_shape = 2480, 3508
-#A4_shape_1cm_margin = 2280, 3308
-#outshape = 2380*4, 3308*4
-#8.5_shape = 2550, 3300
-#8.5_shape_1cm_margin = 2350, 3100
-#outshape = 2380*4, 3308*4
-
-dpmm = 40
-A4_shape = 216, 279
-A4_shape_margin = A4_shape[0]-10, A4_shape[1] - 20
-outshape = A4_shape[0]*dpmm, A4_shape[1]*dpmm
-<<<<<<< HEAD
-desired_block_size_mm = 40
-=======
-desired_block_size_mm = 30
->>>>>>> fc157ae9
-desired_aurco_size_mm = 21
-desired_gap_size_mm = 5
- 
-blocksx = A4_shape[0]//desired_block_size_mm
-blocksy = A4_shape[1]//desired_block_size_mm
- 
-aurcoDict = aruco.getPredefinedDictionary(aruco.DICT_4X4_250)
-charucoBoard = aruco.CharucoBoard((blocksx,
-                                         blocksy),
-                                         desired_block_size_mm,
-                                         desired_aurco_size_mm,
-                                         aurcoDict)
- 
- 
-blocksx2 = (A4_shape[0]+desired_gap_size_mm)//(desired_block_size_mm+desired_gap_size_mm)
-blocksy2 = (A4_shape[1]+desired_gap_size_mm)//(desired_block_size_mm+desired_gap_size_mm)
- 
-arucoBoard = aruco.GridBoard((blocksx2,
-                                    blocksy2),
-                                    desired_block_size_mm,
-                                    desired_gap_size_mm,
+from cv2 import aruco
+ 
+#A4_shape = 2480, 3508
+#A4_shape_1cm_margin = 2280, 3308
+#outshape = 2380*4, 3308*4
+#8.5_shape = 2550, 3300
+#8.5_shape_1cm_margin = 2350, 3100
+#outshape = 2380*4, 3308*4
+
+dpmm = 40
+A4_shape = 216, 279
+A4_shape_margin = A4_shape[0]-10, A4_shape[1] - 20
+outshape = A4_shape[0]*dpmm, A4_shape[1]*dpmm
+desired_block_size_mm = 20
+desired_aurco_size_mm = 14
+desired_gap_size_mm = 5
+ 
+blocksx = A4_shape[0]//desired_block_size_mm
+blocksy = A4_shape[1]//desired_block_size_mm
+ 
+aurcoDict = aruco.getPredefinedDictionary(aruco.DICT_4X4_250)
+charucoBoard = aruco.CharucoBoard((blocksx,
+                                         blocksy),
+                                         desired_block_size_mm,
+                                         desired_aurco_size_mm,
+                                         aurcoDict)
+ 
+ 
+blocksx2 = (A4_shape[0]+desired_gap_size_mm)//(desired_block_size_mm+desired_gap_size_mm)
+blocksy2 = (A4_shape[1]+desired_gap_size_mm)//(desired_block_size_mm+desired_gap_size_mm)
+ 
+arucoBoard = aruco.GridBoard((blocksx2,
+                                    blocksy2),
+                                    desired_block_size_mm,
+                                    desired_gap_size_mm,
                                     aurcoDict)