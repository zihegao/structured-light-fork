--- conflicted
+++ resolved
@@ -1,127 +1,123 @@
-from GrayCodesWindow import getImageIteration, destroyW
-from CaptureImage import SaveImage, capture_and_save_image
-import os
-import numpy as np
-from subprocess import Popen
-import cv2
-from kinectImageClass import KinectImageClass
-import time
-kic = KinectImageClass("C:/Program Files/OpenNI2/Samples/Bin")
-import structuredlight as sl
-
-DETACHED_PROCESS = 0x00000008 
-BaseOutputDirBeforeNew = "./captures/"
-SubCaptDir = "c_"
-SaveFormat = ".jpg"
-WINDOW_NAME="phaseshift"
-
-
-def imShowAndCapture(cap, img_pattern, delay=1000):
-    cv2.imshow(WINDOW_NAME, img_pattern)
-<<<<<<< HEAD
-    cv2.waitKey(delay)
-=======
-    cv2.delay(delay)
->>>>>>> e02f0caf
-    ret, img_frame = cap.read()
-    img_gray = cv2.cvtColor(img_frame, cv2.COLOR_BGR2GRAY)    
-    return img_gray
-
-def SaveImageCV(images, filename, SaveFormat):
-            i=0
-            for img in images:
-                cv2.imwrite(filename + str(i) + SaveFormat, img)
-                i+= 1
-
-#Capture Path: testcap
-GrayCodeConverterPath = "../DecodeGrayImages/DecodeGrayImages"
-cFolder = input("Enter capture folder: ") 
-BaseOutputDir = BaseOutputDirBeforeNew +cFolder+"/"
-width = 1920
-height = 1080
-
-currentI = -1
-if os.path.isdir(BaseOutputDir):
-    print("isdir")
-    for folder in os.listdir(BaseOutputDir):
-        print(folder)
-        if os.path.isdir(BaseOutputDir+folder) and folder.startswith(SubCaptDir):
-            try:
-                currentI = max(currentI, int(folder[len(SubCaptDir):]))
-            except:
-                pass
-DoNextIteration = True
-FirstIteration = True
-
-PhaseShift = True
-
-while DoNextIteration:
-    currentI += 1
-    DoNextIteration = False
-    #CamDirOut = BaseOutputDir+SubCaptDir+str(currentI)+"/"
-    CamDirOut = BaseOutputDir
-    
-    if PhaseShift is False:
-        for imgnr in getImageIteration(FirstIteration):
-            if imgnr == "w":
-                kic.capture_image(CamDirOut+"kinect_")
-            #SaveImage(CamDirOut+imgnr+SaveFormat)
-            capture_and_save_image(CamDirOut+imgnr+SaveFormat)
-
-            DoNextIteration=True
-
-    if PhaseShift is True:
-        cap = cv2.VideoCapture(0)
-        #takes image to wake camera
-        testcap = cap.read()
-        phaseshifting = sl.PhaseShifting(num=3)
-        # Generate and Decode x-coord
-        # Generate
-        imlist_posi_x_pat = phaseshifting.generate((width, height))
-        imlist_nega_x_pat = sl.invert(imlist_posi_x_pat)
-
-        imgToDisplay = np.zeros((height, width), dtype = np.uint8)
-        cv2.namedWindow(WINDOW_NAME, cv2.WINDOW_NORMAL)
-        cv2.imshow(WINDOW_NAME, imgToDisplay)
-        cv2.waitKey(0)
-
-        cv2.setWindowProperty(WINDOW_NAME, cv2.WND_PROP_FULLSCREEN, cv2.WINDOW_FULLSCREEN)
-        cv2.imshow(WINDOW_NAME, imgToDisplay)
-        cv2.waitKey(2000)
-
-
-        imlist_b_img = imShowAndCapture(cap, imgToDisplay)
-        cv2.imwrite(BaseOutputDir + "b" + SaveFormat, imlist_b_img) 
-        imgToDisplay[:,:] = 255
-        imlist_w_img = imShowAndCapture(cap, imgToDisplay)
-        cv2.imwrite(BaseOutputDir + "w" + SaveFormat, imlist_w_img) 
-
-
-        # Capture
-        imlist_posi_x_cap = [imShowAndCapture(cap, img) for img in imlist_posi_x_pat]
-        imlist_nega_x_cap = [imShowAndCapture(cap, img) for img in imlist_nega_x_pat]   
-    
-        
-        imlist = phaseshifting.generate((height, width))
-        imlist_posi_y_pat = sl.transpose(imlist)
-        imlist_nega_y_pat = sl.invert(imlist_posi_y_pat)
-
-        imlist_posi_y_cap = [ imShowAndCapture(cap, img) for img in imlist_posi_y_pat]
-        imlist_nega_y_cap = [ imShowAndCapture(cap, img) for img in imlist_nega_y_pat]
-
-        SaveImageCV(imlist_posi_x_cap, BaseOutputDir + "h", SaveFormat)
-        SaveImageCV(imlist_nega_x_cap, BaseOutputDir + "ih", SaveFormat)
-        SaveImageCV(imlist_posi_y_cap, BaseOutputDir + "v", SaveFormat)
-        SaveImageCV(imlist_nega_y_cap, BaseOutputDir + "iv", SaveFormat)
-
-
-
-        
-
-
-    if DoNextIteration:
-        Popen(["python3 ConvertRawImage.py "+CamDirOut +" "+ SaveFormat +" "+ GrayCodeConverterPath], shell=True, stdin=None, stdout=None, stderr=None, close_fds=True)
-    FirstIteration=False
-destroyW()
-kic.unload()
-
+from GrayCodesWindow import getImageIteration, destroyW
+from CaptureImage import SaveImage, capture_and_save_image
+import os
+import numpy as np
+from subprocess import Popen
+import cv2
+from kinectImageClass import KinectImageClass
+import time
+kic = KinectImageClass("C:/Program Files/OpenNI2/Samples/Bin")
+import structuredlight as sl
+
+DETACHED_PROCESS = 0x00000008 
+BaseOutputDirBeforeNew = "./captures/"
+SubCaptDir = "c_"
+SaveFormat = ".jpg"
+WINDOW_NAME="phaseshift"
+
+
+def imShowAndCapture(cap, img_pattern, delay=1000):
+    cv2.imshow(WINDOW_NAME, img_pattern)
+    cv2.delay(delay)
+    ret, img_frame = cap.read()
+    img_gray = cv2.cvtColor(img_frame, cv2.COLOR_BGR2GRAY)    
+    return img_gray
+
+def SaveImageCV(images, filename, SaveFormat):
+            i=0
+            for img in images:
+                cv2.imwrite(filename + str(i) + SaveFormat, img)
+                i+= 1
+
+#Capture Path: testcap
+GrayCodeConverterPath = "../DecodeGrayImages/DecodeGrayImages"
+cFolder = input("Enter capture folder: ") 
+BaseOutputDir = BaseOutputDirBeforeNew +cFolder+"/"
+width = 1920
+height = 1080
+
+currentI = -1
+if os.path.isdir(BaseOutputDir):
+    print("isdir")
+    for folder in os.listdir(BaseOutputDir):
+        print(folder)
+        if os.path.isdir(BaseOutputDir+folder) and folder.startswith(SubCaptDir):
+            try:
+                currentI = max(currentI, int(folder[len(SubCaptDir):]))
+            except:
+                pass
+DoNextIteration = True
+FirstIteration = True
+
+PhaseShift = True
+
+while DoNextIteration:
+    currentI += 1
+    DoNextIteration = False
+    #CamDirOut = BaseOutputDir+SubCaptDir+str(currentI)+"/"
+    CamDirOut = BaseOutputDir
+    
+    if PhaseShift is False:
+        for imgnr in getImageIteration(FirstIteration):
+            if imgnr == "w":
+                kic.capture_image(CamDirOut+"kinect_")
+            #SaveImage(CamDirOut+imgnr+SaveFormat)
+            capture_and_save_image(CamDirOut+imgnr+SaveFormat)
+
+            DoNextIteration=True
+
+    if PhaseShift is True:
+        cap = cv2.VideoCapture(0)
+        #takes image to wake camera
+        testcap = cap.read()
+        phaseshifting = sl.PhaseShifting(num=3)
+        # Generate and Decode x-coord
+        # Generate
+        imlist_posi_x_pat = phaseshifting.generate((width, height))
+        imlist_nega_x_pat = sl.invert(imlist_posi_x_pat)
+
+        imgToDisplay = np.zeros((height, width), dtype = np.uint8)
+        cv2.namedWindow(WINDOW_NAME, cv2.WINDOW_NORMAL)
+        cv2.imshow(WINDOW_NAME, imgToDisplay)
+        cv2.waitKey(0)
+
+        cv2.setWindowProperty(WINDOW_NAME, cv2.WND_PROP_FULLSCREEN, cv2.WINDOW_FULLSCREEN)
+        cv2.imshow(WINDOW_NAME, imgToDisplay)
+        cv2.waitKey(2000)
+
+
+        imlist_b_img = imShowAndCapture(cap, imgToDisplay)
+        cv2.imwrite(BaseOutputDir + "b" + SaveFormat, imlist_b_img) 
+        imgToDisplay[:,:] = 255
+        imlist_w_img = imShowAndCapture(cap, imgToDisplay)
+        cv2.imwrite(BaseOutputDir + "w" + SaveFormat, imlist_w_img) 
+
+
+        # Capture
+        imlist_posi_x_cap = [imShowAndCapture(cap, img) for img in imlist_posi_x_pat]
+        imlist_nega_x_cap = [imShowAndCapture(cap, img) for img in imlist_nega_x_pat]   
+    
+        
+        imlist = phaseshifting.generate((height, width))
+        imlist_posi_y_pat = sl.transpose(imlist)
+        imlist_nega_y_pat = sl.invert(imlist_posi_y_pat)
+
+        imlist_posi_y_cap = [ imShowAndCapture(cap, img) for img in imlist_posi_y_pat]
+        imlist_nega_y_cap = [ imShowAndCapture(cap, img) for img in imlist_nega_y_pat]
+
+        SaveImageCV(imlist_posi_x_cap, BaseOutputDir + "h", SaveFormat)
+        SaveImageCV(imlist_nega_x_cap, BaseOutputDir + "ih", SaveFormat)
+        SaveImageCV(imlist_posi_y_cap, BaseOutputDir + "v", SaveFormat)
+        SaveImageCV(imlist_nega_y_cap, BaseOutputDir + "iv", SaveFormat)
+
+
+
+        
+
+
+    if DoNextIteration:
+        Popen(["python3 ConvertRawImage.py "+CamDirOut +" "+ SaveFormat +" "+ GrayCodeConverterPath], shell=True, stdin=None, stdout=None, stderr=None, close_fds=True)
+    FirstIteration=False
+destroyW()
+kic.unload()
+