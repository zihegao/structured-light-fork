from GrayCodesWindow import getImageIteration, destroyW
from CaptureImage import SaveImage, capture_and_save_image
import os
from subprocess import Popen
import cv2
import numpy as np
from GrayImages import GrayImage
import glob
import pickle

#calib = open('./camera_calibration_out/calculated_cams_matrix.pckl', 'rb')
#f = pickle.load(calib)

<<<<<<< HEAD
cameraMatrix = calib['cameraMatrix2']
distCoeffs = calib['distCoeffs2']
R = calib['R2']
newCameraMatrix = calib['P2']

f = open('./calibration.pckl', 'wb')

calibration = pickle.load(f)
cameraMatrix = calibration.cameraMatrix
distCoeffs = calibration.distCoeffs

f.close()
    

=======
calib = open('./camera_calibration_out/calculated_cams_matrix.pkl', 'rb')
 
calibration = pickle.load(calib, encoding= 'latin1')
cameraMatrix = calibration.get('cameraMatrix')
distCoeffs = calibration.get('distCoeffs')
 
calib.close()

#R = calib['R']
#newCameraMatrix = calib['P']
>>>>>>> fc157ae9
gi = GrayImage()
map1, map2 = cv2.initUndistortRectifyMap(cameraMatrix, distCoeffs, np.eye(3), cameraMatrix, (gi.width, gi.height), cv2.CV_16SC2)


DETACHED_PROCESS = 0x00000008
BaseOutputDir = "./captures/"
SubCaptDir = "c_"
SaveFormat = ".jpg"

GrayCodeConverterPath = "../DecodeGrayImages/DecodeGrayImages"

currentI = -1
if os.path.isdir(BaseOutputDir):
    print("isdir")
    for folder in os.listdir(BaseOutputDir):
        print(folder)
        if os.path.isdir(BaseOutputDir+folder) and folder.startswith(SubCaptDir):
            try:
                currentI = max(currentI, int(folder[len(SubCaptDir):]))
            except:
                pass
DoNextIteration = True
FirstIteration = True
while DoNextIteration:
    currentI += 1
    DoNextIteration = False
    CamDirOut = BaseOutputDir+SubCaptDir+str(currentI)+"/"
    for imgnr in getImageIteration(FirstIteration, map1, map2):
        capture_and_save_image(CamDirOut+imgnr+SaveFormat)
        cv2.waitKey(1000)
        DoNextIteration=True
    if DoNextIteration:
        Popen(["python3 ConvertRawImage.py "+CamDirOut +" "+ SaveFormat +" "+ GrayCodeConverterPath], shell=True, stdin=None, stdout=None, stderr=None, close_fds=True)
    FirstIteration=False
destroyW()
<|MERGE_RESOLUTION|>--- conflicted
+++ resolved
@@ -1,75 +1,49 @@
-from GrayCodesWindow import getImageIteration, destroyW
-from CaptureImage import SaveImage, capture_and_save_image
-import os
-from subprocess import Popen
-import cv2
-import numpy as np
-from GrayImages import GrayImage
-import glob
-import pickle
-
-#calib = open('./camera_calibration_out/calculated_cams_matrix.pckl', 'rb')
-#f = pickle.load(calib)
-
-<<<<<<< HEAD
-cameraMatrix = calib['cameraMatrix2']
-distCoeffs = calib['distCoeffs2']
-R = calib['R2']
-newCameraMatrix = calib['P2']
-
-f = open('./calibration.pckl', 'wb')
-
-calibration = pickle.load(f)
-cameraMatrix = calibration.cameraMatrix
-distCoeffs = calibration.distCoeffs
-
-f.close()
-    
-
-=======
-calib = open('./camera_calibration_out/calculated_cams_matrix.pkl', 'rb')
- 
-calibration = pickle.load(calib, encoding= 'latin1')
-cameraMatrix = calibration.get('cameraMatrix')
-distCoeffs = calibration.get('distCoeffs')
- 
-calib.close()
-
-#R = calib['R']
-#newCameraMatrix = calib['P']
->>>>>>> fc157ae9
-gi = GrayImage()
-map1, map2 = cv2.initUndistortRectifyMap(cameraMatrix, distCoeffs, np.eye(3), cameraMatrix, (gi.width, gi.height), cv2.CV_16SC2)
-
-
-DETACHED_PROCESS = 0x00000008
-BaseOutputDir = "./captures/"
-SubCaptDir = "c_"
-SaveFormat = ".jpg"
-
-GrayCodeConverterPath = "../DecodeGrayImages/DecodeGrayImages"
-
-currentI = -1
-if os.path.isdir(BaseOutputDir):
-    print("isdir")
-    for folder in os.listdir(BaseOutputDir):
-        print(folder)
-        if os.path.isdir(BaseOutputDir+folder) and folder.startswith(SubCaptDir):
-            try:
-                currentI = max(currentI, int(folder[len(SubCaptDir):]))
-            except:
-                pass
-DoNextIteration = True
-FirstIteration = True
-while DoNextIteration:
-    currentI += 1
-    DoNextIteration = False
-    CamDirOut = BaseOutputDir+SubCaptDir+str(currentI)+"/"
-    for imgnr in getImageIteration(FirstIteration, map1, map2):
-        capture_and_save_image(CamDirOut+imgnr+SaveFormat)
-        cv2.waitKey(1000)
-        DoNextIteration=True
-    if DoNextIteration:
-        Popen(["python3 ConvertRawImage.py "+CamDirOut +" "+ SaveFormat +" "+ GrayCodeConverterPath], shell=True, stdin=None, stdout=None, stderr=None, close_fds=True)
-    FirstIteration=False
-destroyW()
+from GrayCodesWindow import getImageIteration, destroyW
+from CaptureImage import SaveImage, capture_and_save_image
+import os
+from subprocess import Popen
+import cv2
+import numpy as np
+from GrayImages import GrayImage
+
+calib = np.load("../camera_calibration_out/calculated_cams_matrix.npz")
+
+cameraMatrix = calib['cameraMatrix2']
+distCoeffs = calib['distCoeffs2']
+R = calib['R2']
+newCameraMatrix = calib['P2']
+gi = GrayImage()
+map1, map2 = cv2.initUndistortRectifyMap(cameraMatrix, distCoeffs, np.eye(3), cameraMatrix, (gi.width, gi.height), cv2.CV_16SC2)
+
+
+DETACHED_PROCESS = 0x00000008
+BaseOutputDir = "./captures/"
+SubCaptDir = "c_"
+SaveFormat = ".jpg"
+
+GrayCodeConverterPath = "../DecodeGrayImages/DecodeGrayImages"
+
+currentI = -1
+if os.path.isdir(BaseOutputDir):
+    print("isdir")
+    for folder in os.listdir(BaseOutputDir):
+        print(folder)
+        if os.path.isdir(BaseOutputDir+folder) and folder.startswith(SubCaptDir):
+            try:
+                currentI = max(currentI, int(folder[len(SubCaptDir):]))
+            except:
+                pass
+DoNextIteration = True
+FirstIteration = True
+while DoNextIteration:
+    currentI += 1
+    DoNextIteration = False
+    CamDirOut = BaseOutputDir+SubCaptDir+str(currentI)+"/"
+    for imgnr in getImageIteration(FirstIteration, map1, map2):
+        capture_and_save_image(CamDirOut+imgnr+SaveFormat)
+        cv2.waitKey(1000)
+        DoNextIteration=True
+    if DoNextIteration:
+        Popen(["python3 ConvertRawImage.py "+CamDirOut +" "+ SaveFormat +" "+ GrayCodeConverterPath], shell=True, stdin=None, stdout=None, stderr=None, close_fds=True)
+    FirstIteration=False
+destroyW()